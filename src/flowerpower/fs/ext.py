--- conflicted
+++ resolved
@@ -953,9 +953,6 @@
                 schemas = [t.schema for t in tables]
                 unified_schema = unify_schemas_pa(schemas, standardize_timezones=True)
                 tables = [cast_schema(t, unified_schema) for t in tables]
-<<<<<<< HEAD
-            result = pa.concat_tables(tables, promote_options="permissive")
-=======
 
             tables = [table for table in tables if table.num_rows > 0]
             if not tables:
@@ -965,7 +962,6 @@
                 tables,
                 promote_options="permissive",
             )
->>>>>>> f7c1dcc4
             # if opt_dtypes:
             #    result = opt_dtype_pa(result, strict=False)
             return result
@@ -973,10 +969,6 @@
             # if opt_dtypes:
             #    tables = opt_dtype_pa(tables, strict=False)
             return tables
-<<<<<<< HEAD
-        # else:
-        #    return pa.concat_tables(tables, promote_options="permissive")
-=======
         else:
             tables = [table for table in tables if table.num_rows > 0]
             if not tables:
@@ -986,7 +978,6 @@
                 tables,
                 promote_options="permissive",
             )
->>>>>>> f7c1dcc4
     return tables
 
 
@@ -1106,12 +1097,6 @@
                 schemas = [t.schema for t in batch_tables]
                 unified_schema = unify_schemas_pa(schemas, standardize_timezones=True)
                 batch_tables = [cast_schema(t, unified_schema) for t in batch_tables]
-<<<<<<< HEAD
-            result = pa.concat_tables(batch_tables, promote_options="permissive")
-            # if opt_dtypes:
-            #    result = opt_dtype_pa(result, strict=False)
-            yield result
-=======
             batch_tables = [table for table in batch_tables if table.num_rows > 0]
             if not batch_tables:
                 yield unified_schema.empty_table()
@@ -1122,7 +1107,6 @@
             # if opt_dtypes:
             #    result = opt_dtype_pa(result, strict=False)
             yield batch_table
->>>>>>> f7c1dcc4
         else:
             # if opt_dtypes and isinstance(batch_tables, list):
             #    batch_tables = [opt_dtype_pa(t, strict=False) for t in batch_tables]
