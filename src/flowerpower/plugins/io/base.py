import importlib
import os
import posixpath
from typing import Any, Generator

from flowerpower.fs.base import get_storage_options_and_fs

if importlib.util.find_spec("datafusion"):
    import datafusion
else:
    raise ImportError("To use this module, please install `flowerpower[io]`.")
import sqlite3

import duckdb
import msgspec
import pandas as pd
import pyarrow as pa
import pyarrow.dataset as pds
from fsspec import AbstractFileSystem
from msgspec import field
from pydala.dataset import ParquetDataset
from sqlalchemy import create_engine, text

from ...fs import get_filesystem
from ...fs.ext import _dict_to_dataframe, path_to_glob
from ...fs.storage_options import (AwsStorageOptions, AzureStorageOptions,
                                   GcsStorageOptions, GitHubStorageOptions,
                                   GitLabStorageOptions, StorageOptions)
from ...utils.misc import convert_large_types_to_standard, to_pyarrow_table
from .helpers.polars import pl
from .helpers.pyarrow import opt_dtype
from .helpers.sql import sql2polars_filter, sql2pyarrow_filter
from .metadata import get_dataframe_metadata, get_pyarrow_dataset_metadata


# @attrs.define # Removed
class BaseFileIO(msgspec.Struct, gc=False):
    """
    Base class for file I/O operations supporting various storage backends.
    This class provides a foundation for file operations across different storage systems
    including AWS S3, Google Cloud Storage, Azure Blob Storage, GitHub, and GitLab.

    Args:
        path (str | list[str]): Path or list of paths to file(s).
        storage_options (AwsStorageOptions | GcsStorageOptions | AzureStorageOptions |
                             GitHubStorageOptions | GitLabStorageOptions | dict[str, Any] |  None, optional):
            Storage-specific options for accessing remote filesystems.
        fs (AbstractFileSystem, optional): Filesystem instance for handling file operations.
        format (str, optional): File format extension (without dot).

    Notes:
        ```python
        file_io = BaseFileIO(
            path="s3://bucket/path/to/files",
            storage_options=AwsStorageOptions(
                key="access_key",
                secret="secret_key"
        files = file_io.list_files()
        ```
    Notes:
        - Supports multiple cloud storage backends through different storage options
        - Automatically handles filesystem initialization based on path protocol
        - Supports both single path and multiple path inputs
        - Can read credentials from environment variables when using from_env() methods

    """

    path: str | list[str]
    storage_options: (
        StorageOptions
        | AwsStorageOptions
        | AzureStorageOptions
        | GcsStorageOptions
        | GitLabStorageOptions
        | GitHubStorageOptions
        | dict[str, Any]
        | None
    ) = field(default=None)
    fs: AbstractFileSystem | None = field(default=None)
    format: str | None = None
    # _base_path: str | list[str] | None = field(default=None)
    # _full_path: str | list[str] | None = field(default=None)
    # _rel_path: str | list[str] | None = field(default=None)
    # _glob_path
    _metadata: dict[str, Any] | None = field(default=None)
    cached: bool = field(default=False)

    def __post_init__(self):
        # self._base_path = self.path if isinstance(self.path, str) else os.path.commonpath(self.path)

        self.storage_options, self.fs = get_storage_options_and_fs(
            path=self.path,  # type: ignore
            storage_options=self.storage_options,
            fs=self.fs,
            cache=self.cached,
        )

    @property
    def protocol(self):
        """Get the protocol of the filesystem."""
        protocol = (
            self.fs.protocol if self.fs.protocol != "dir" else self.fs.fs.protocol
        )
        if isinstance(protocol, list | tuple):
            protocol = protocol[0]
        return protocol

    @property
    def _base_path(self) -> str:
        """Get the base path for the filesystem."""
        if isinstance(self.path, list):
            base_path = posixpath.commonpath(self.path).rstrip("/*")
        else:
            base_path = self.path

        if self.format in base_path:
            base_path = posixpath.dirname(base_path).rstrip("/")

        return base_path

    @property
    def _path(self) -> str | list[str]:
        if self.fs.protocol == "dir":
            if isinstance(self.path, list):
                return [
                    p.replace(self._base_path.lstrip("/"), "").lstrip("/")
                    for p in self.path
                ]
            else:
                return self.path.replace(self._base_path.lstrip("/"), "").lstrip("/")
        return self.path

    @property
    def _glob_path(self) -> str | list[str]:
        if isinstance(self._path, list):
            return self._path
        return path_to_glob(self._path, self.format)

    @property
    def _root_path(self) -> str:
        if self.fs.protocol == "dir":
            return self._base_path.replace(self.fs.path, "")
        return self._base_path

    def list_files(self) -> list[str]:
        if isinstance(self._path, list):
            return self._path

        return self.fs.glob(self._glob_path)


# @attrs.define # Removed
class BaseFileReader(BaseFileIO, gc=False):
    """
    Base class for file loading operations supporting various file formats.
    This class provides a foundation for file loading operations across different file formats
    including CSV, Parquet, JSON, Arrow, and IPC.

    Args:
        path (str | list[str]): Path or list of paths to file(s).
        format (str, optional): File format extension (without dot).
        fs (AbstractFileSystem, optional): Filesystem instance for handling file operations.
        include_file_path (bool, optional): Include file path in the output DataFrame.
        concat (bool, optional): Concatenate multiple files into a single DataFrame.
        conn (duckdb.DuckDBPyConnection, optional): DuckDB connection instance.
        ctx (datafusion.SessionContext, optional): DataFusion session context instance.

    Examples:
        ```python
        file_loader = BaseFileReader(
            path="s3://bucket/path/to/files",
            format="csv",
            include_file_path=True,
            concat=True,
            conn=duckdb.connect(),
            ctx=datafusion.SessionContext()
        data = file_loader.to_polars()
        ```
    Notes:
        - Supports multiple file formats including CSV, Parquet, JSON, Arrow, and IPC
        - Automatically handles filesystem initialization based on path protocol
        - Supports both single path and multiple path inputs
        - Supports loading data into DuckDB and DataFusion for SQL operations

    """

    include_file_path: bool = field(default=False)
    concat: bool = field(default=True)
    batch_size: int | None = field(default=None)
    opt_dtypes: bool = field(default=False)
    use_threads: bool = field(default=True)
    conn: duckdb.DuckDBPyConnection | None = field(default=None)
    ctx: datafusion.SessionContext | None = field(default=None)
    jsonlines: bool | None = field(default=None)
    partitioning: str | list[str] | pds.Partitioning | None = field(default=None)
    verbose: bool | None = field(default=None)
    _data: Any | None = field(default=None)

    def _load(
        self,
        metadata: bool = False,
        reload: bool = False,
        batch_size: int | None = None,
        include_file_path: bool = False,
        concat: bool | None = None,
        use_threads: bool | None = None,
        verbose: bool | None = None,
        opt_dtypes: bool | None = None,
        **kwargs,
    ):
        if batch_size is not None:
            if self.batch_size != batch_size:
                reload = True
            self.batch_size = batch_size

        if include_file_path is not None:
            if self.include_file_path != include_file_path:
                reload = True
                self.include_file_path = include_file_path

        if concat is not None:
            if self.concat != concat:
                reload = True
                self.concat = concat

        if use_threads is not None:
            if self.use_threads != use_threads:
                reload = True
                self.use_threads = use_threads

<<<<<<< HEAD
=======
        if verbose is not None:
            if self.verbose != verbose:
                reload = True
                self.verbose = verbose

>>>>>>> f7c1dcc4
        if opt_dtypes is not None:
            if self.opt_dtypes != opt_dtypes:
                reload = True
                self.opt_dtypes = opt_dtypes

        if "partitioning" in kwargs:
            if self.partitioning != kwargs["partitioning"]:
                reload = True
                self.partitioning = kwargs.pop("partitioning")

        if not hasattr(self, "_data") or self._data is None or reload:
            self._data = self.fs.read_files(
                path=self._glob_path,
                format=self.format,
                include_file_path=True if metadata or self.include_file_path else False,
                concat=self.concat,
                jsonlines=self.jsonlines or None,
                batch_size=self.batch_size,
                partitioning=self.partitioning,
                opt_dtypes=self.opt_dtypes,
                verbose=verbose,
                use_threads=self.use_threads,
                **kwargs,
            )
            if metadata:
                if isinstance(self._data, tuple | list):
                    self._metadata = [
                        get_dataframe_metadata(
                            df=df,
                            path=self.path,
                            format=self.format,
                            num_files=pl.from_arrow(df.select(["file_path"])).select(
                                pl.n_unique("file_path")
                            )[0, 0]
                            if isinstance(df, pa.Table)
                            else df.select(pl.n_unique("file_path"))[0, 0],
                        )
                        for df in self._data
                    ]
                    if not self.include_file_path:
                        self._data = [df.drop("file_path") for df in self._data]

                elif isinstance(self._data, pa.Table):
                    self._metadata = get_dataframe_metadata(
                        df=self._data,
                        path=self.path,
                        format=self.format,
                        num_files=pl.from_arrow(
                            self._data.select(pl.n_unique("file_path"))
                        )[0, 0],
                    )
                    if not self.include_file_path:
                        self._data = self._data.drop("file_path")

                elif isinstance(self._data, pl.DataFrame | pl.LazyFrame):
                    self._metadata = get_dataframe_metadata(
                        df=self._data,
                        path=self.path,
                        format=self.format,
                        num_files=self._data.select(pl.n_unique("file_path"))[0, 0]
                        if isinstance(self._data, pl.DataFrame)
                        else self._data.select(pl.n_unique("file_path")).collect()[
                            0, 0
                        ],
                    )

                    if not self.include_file_path:
                        self._data = self._data.drop("file_path")
                else:
                    metadata = {}
            else:
                self._metadata = {}

    def to_pandas(
        self,
        metadata: bool = False,
        reload: bool = False,
        include_file_path: bool = False,
        concat: bool | None = None,
        use_threads: bool | None = None,
        verbose: bool | None = None,
        opt_dtypes: bool | None = None,
        **kwargs,
    ) -> (
        tuple[pd.DataFrame | list[pd.DataFrame], dict[str, Any]]
        | pd.DataFrame
        | list[pd.DataFrame]
    ):
        """Convert data to Pandas DataFrame(s).

        Args:
            metadata (bool, optional): Include metadata in the output. Default is False.
            reload (bool, optional): Reload data if True. Default is False.
            include_file_path (bool, optional): Include file path in the output. Default is False.
            concat (bool, optional): Concatenate multiple files into a single DataFrame. Default is True.
            use_threads (bool, optional): Use threads for reading data. Default is True.
            verbose (bool, optional): Verbose output. Default is None.
            opt_dtypes (bool, optional): Optimize data types. Default is True.
            kwargs: Additional keyword arguments.

        Returns:
            tuple[pd.DataFrame | list[pd.DataFrame], dict[str, Any]] | pd.DataFrame | list[pd.DataFrame]: Pandas
                DataFrame or list of DataFrames and optional metadata.
        """
        kwargs.pop("batch_size", None)
        self._load(
            reload=reload,
            metadata=metadata,
            batch_size=None,
            include_file_path=include_file_path,
            concat=concat,
            use_threads=use_threads,
            verbose=verbose,
            opt_dtypes=opt_dtypes,
            **kwargs,
        )
        if isinstance(self._data, list):
            df = [
                df if isinstance(df, pd.DataFrame) else df.to_pandas()
                for df in self._data
            ]
            df = pd.concat(df) if self.concat else df
        else:
            df = (
                self._data
                if isinstance(self._data, pd.DataFrame)
                else self._data.to_pandas()
            )
        if metadata:
            # metadata = get_dataframe_metadata(df, path=self.path, format=self.format)
            return df, self._metadata
        return df

    def iter_pandas(
        self,
        reload: bool = False,
        batch_size: int | None = None,
        include_file_path: bool = False,
        concat: bool | None = None,
        use_threads: bool | None = None,
        verbose: bool | None = None,
        opt_dtypes: bool | None = None,
        **kwargs,
    ) -> Generator[pd.DataFrame, None, None]:
        """Iterate over Pandas DataFrames.

        Args:
            batch_size (int, optional): Batch size for iteration. Default is 1.
            reload (bool, optional): Reload data if True. Default is False.
            include_file_path (bool, optional): Include file path in the output. Default is False.
            concat (bool, optional): Concatenate multiple files into a single DataFrame. Default is True.
            use_threads (bool, optional): Use threads for reading data. Default is True.
            verbose (bool, optional): Verbose output. Default is None.
            opt_dtypes (bool, optional): Optimize data types. Default is True.
            kwargs: Additional keyword arguments.

        Returns:
            Generator[pd.DataFrame, None, None]: Generator of Pandas DataFrames.
        """
        batch_size = batch_size or self.batch_size or 1

        self._load(
            reload=reload,
            batch_size=batch_size,
            include_file_path=include_file_path,
            concat=concat,
            use_threads=use_threads,
            verbose=verbose,
            opt_dtypes=opt_dtypes,
            **kwargs,
        )

        if isinstance(self._data, list | Generator):
            for df in self._data:
                yield df if isinstance(df, pd.DataFrame) else df.to_pandas()
        else:
            yield (
                self._data
                if isinstance(self._data, pd.DataFrame)
                else self._data.to_pandas()
            )

    def _to_polars_dataframe(
        self,
        metadata: bool = False,
        reload: bool = False,
        include_file_path: bool = False,
        concat: bool | None = None,
        use_threads: bool | None = None,
        verbose: bool | None = None,
        opt_dtypes: bool | None = None,
        **kwargs,
    ) -> (
        tuple[pl.DataFrame | list[pl.DataFrame], dict[str, Any]]
        | pl.DataFrame
        | list[pl.DataFrame]
    ):
        """Convert data to Polars DataFrame(s).

        Args:
            metadata (bool, optional): Include metadata in the output. Default is False.
            reload (bool, optional): Reload data if True. Default is False.
            include_file_path (bool, optional): Include file path in the output. Default is False.
            concat (bool, optional): Concatenate multiple files into a single DataFrame. Default is True.
            use_threads (bool, optional): Use threads for reading data. Default is True.
            verbose (bool, optional): Verbose output. Default is None.
            opt_dtypes (bool, optional): Optimize data types. Default is True.
            kwargs: Additional keyword arguments.

        Returns:
            tuple[pl.DataFrame | list[pl.DataFrame], dict[str, Any]] | pl.DataFrame | list[pl.DataFrame]: Polars
                DataFrame or list of DataFrames and optional metadata.
        """
        kwargs.pop("batch_size", None)

        self._load(
            metadata=metadata,
            reload=reload,
            batch_size=None,
            include_file_path=include_file_path,
            concat=concat,
            use_threads=use_threads,
            verbose=verbose,
            opt_dtypes=opt_dtypes,
            **kwargs,
        )
        if isinstance(self._data, list):
            df = [
                df if isinstance(self._data, pl.DataFrame) else pl.from_arrow(df)
                for df in self._data
            ]
            df = pl.concat(df) if self.concat else df
        else:
            df = (
                self._data
                if isinstance(self._data, pl.DataFrame)
                else pl.from_arrow(self._data)
            )
        if metadata:
            # metadata = get_dataframe_metadata(df, path=self.path, format=self.format)
            return df, self._metadata
        return df

    def _iter_polars_dataframe(
        self,
        reload: bool = False,
        batch_size: int | None = None,
        include_file_path: bool = False,
        concat: bool | None = None,
        use_threads: bool | None = None,
        verbose: bool | None = None,
        opt_dtypes: bool | None = None,
        **kwargs,
    ) -> Generator[pl.DataFrame, None, None]:
        """Iterate over Polars DataFrames.

        Args:
            batch_size (int, optional): Batch size for iteration. Default is 1.
            reload (bool, optional): Reload data if True. Default is False.
            include_file_path (bool, optional): Include file path in the output. Default is False.
            concat (bool, optional): Concatenate multiple files into a single DataFrame. Default is True.
            use_threads (bool, optional): Use threads for reading data. Default is True.
            verbose (bool, optional): Verbose output. Default is None.
            opt_dtypes (bool, optional): Optimize data types. Default is True.
            kwargs: Additional keyword arguments.

        Returns:
            Generator[pl.DataFrame, None, None]: Generator of Polars DataFrames.
        """
        batch_size = batch_size or self.batch_size or 1

        self._load(
            reload=reload,
            batch_size=batch_size,
            include_file_path=include_file_path,
            concat=concat,
            use_threads=use_threads,
            verbose=verbose,
            opt_dtypes=opt_dtypes,
            **kwargs,
        )
        if isinstance(self._data, list | Generator):
            for df in self._data:
                yield df if isinstance(df, pl.DataFrame) else pl.from_arrow(df)
        else:
            yield (
                self._data
                if isinstance(self._data, pl.DataFrame)
                else pl.from_arrow(self._data)
            )

    def _to_polars_lazyframe(
        self,
        metadata: bool = False,
        reload: bool = False,
        include_file_path: bool = False,
        concat: bool | None = None,
        use_threads: bool | None = None,
        verbose: bool | None = None,
        opt_dtypes: bool | None = None,
        **kwargs,
    ) -> (
        tuple[pl.LazyFrame | list[pl.LazyFrame], dict[str, Any]]
        | pl.LazyFrame
        | list[pl.LazyFrame]
    ):
        """Convert data to Polars LazyFrame(s).

        Args:
            metadata (bool, optional): Include metadata in the output. Default is False.
            reload (bool, optional): Reload data if True. Default is False.
            include_file_path (bool, optional): Include file path in the output. Default is False.
            concat (bool, optional): Concatenate multiple files into a single DataFrame. Default is True.
            use_threads (bool, optional): Use threads for reading data. Default is True.
            verbose (bool, optional): Verbose output. Default is None.
            opt_dtypes (bool, optional): Optimize data types. Default is True.
            kwargs: Additional keyword arguments.

        Returns:
            tuple[pl.LazyFrame | list[pl.LazyFrame], dict[str, Any]] | pl.LazyFrame | list[pl.LazyFrame]: Polars
                LazyFrame or list of LazyFrames and optional metadata.
        """
        kwargs.pop("batch_size", None)

        self._load(
            metadata=metadata,
            reload=reload,
            batch_size=None,
            include_file_path=include_file_path,
            concat=concat,
            use_threads=use_threads,
            verbose=verbose,
            opt_dtypes=opt_dtypes,
            **kwargs,
        )
        if not self.concat:
            df = [df.lazy() for df in self._to_polars_dataframe()]

        else:
            df = self._to_polars_dataframe().lazy()
        if metadata:
            # metadata = get_dataframe_metadata(df, path=self.path, format=self.format)
            return df, self._metadata
        return df

    def _iter_polars_lazyframe(
        self,
        reload: bool = False,
        batch_size: int | None = None,
        include_file_path: bool = False,
        concat: bool | None = None,
        use_threads: bool | None = None,
        verbose: bool | None = None,
        opt_dtypes: bool | None = None,
        **kwargs,
    ) -> Generator[pl.LazyFrame, None, None]:
        """Iterate over Polars LazyFrames.

        Args:
            batch_size (int, optional): Batch size for iteration. Default is 1.
            reload (bool, optional): Reload data if True. Default is False.
            include_file_path (bool, optional): Include file path in the output. Default is False.
            concat (bool, optional): Concatenate multiple files into a single DataFrame. Default is True.
            use_threads (bool, optional): Use threads for reading data. Default is True.
            verbose (bool, optional): Verbose output. Default is None.
            opt_dtypes (bool, optional): Optimize data types. Default is True.
            kwargs: Additional keyword arguments.

        Returns:
            Generator[pl.LazyFrame, None, None]: Generator of Polars LazyFrames.
        """
        batch_size = batch_size or self.batch_size or 1

        self._load(
            reload=reload,
            batch_size=batch_size,
            include_file_path=include_file_path,
            concat=concat,
            use_threads=use_threads,
            verbose=verbose,
            opt_dtypes=opt_dtypes,
            **kwargs,
        )
        if isinstance(self._data, list | Generator):
            for df in self._data:
                yield (
                    df.lazy()
                    if isinstance(df, pl.DataFrame)
                    else pl.from_arrow(df).lazy()
                )
        else:
            yield (
                self._data.lazy()
                if isinstance(self._data, pl.DataFrame)
                else pl.from_arrow(self._data).lazy()
            )

    def to_polars(
        self,
        lazy: bool = False,
        metadata: bool = False,
        reload: bool = False,
        include_file_path: bool = False,
        concat: bool | None = None,
        use_threads: bool | None = None,
        verbose: bool | None = None,
        opt_dtypes: bool | None = None,
        **kwargs,
    ) -> (
        pl.DataFrame
        | pl.LazyFrame
        | list[pl.DataFrame]
        | list[pl.LazyFrame]
        | tuple[
            pl.DataFrame | pl.LazyFrame | list[pl.DataFrame] | list[pl.LazyFrame],
            dict[str, Any],
        ]
    ):
        """Convert data to Polars DataFrame or LazyFrame.

        Args:
            lazy (bool, optional): Return a LazyFrame if True, else a DataFrame.
            metadata (bool, optional): Include metadata in the output. Default is False.
            reload (bool, optional): Reload data if True. Default is False.
            batch_size (int, optional): Batch size for iteration. Default is 1.
            include_file_path (bool, optional): Include file path in the output. Default is False.
            concat (bool, optional): Concatenate multiple files into a single DataFrame. Default is True.
            use_threads (bool, optional): Use threads for reading data. Default is True.
            verbose (bool, optional): Verbose output. Default is None.
            opt_dtypes (bool, optional): Optimize data types. Default is True.
            kwargs: Additional keyword arguments.

        Returns:
            pl.DataFrame | pl.LazyFrame | list[pl.DataFrame] | list[pl.LazyFrame] | tuple[pl.DataFrame | pl.LazyFrame
                | list[pl.DataFrame] | list[pl.LazyFrame], dict[str, Any]]: Polars DataFrame or LazyFrame and optional
                metadata.
        """
        kwargs.pop("batch_size", None)
        if lazy:
            return self._to_polars_lazyframe(
                metadata=metadata,
                reload=reload,
                batch_size=None,
                include_file_path=include_file_path,
                concat=concat,
                use_threads=use_threads,
                verbose=verbose,
                opt_dtypes=opt_dtypes,
                **kwargs,
            )
        return self._to_polars_dataframe(
            metadata=metadata,
            reload=reload,
            batch_size=None,
            include_file_path=include_file_path,
            concat=concat,
            use_threads=use_threads,
            verbose=verbose,
            opt_dtypes=opt_dtypes,
            **kwargs,
        )

    def iter_polars(
        self,
        lazy: bool = False,
        reload: bool = False,
        batch_size: int | None = None,
        include_file_path: bool = False,
        concat: bool | None = None,
        use_threads: bool | None = None,
        verbose: bool | None = None,
        opt_dtypes: bool | None = None,
        **kwargs,
    ) -> Generator[pl.DataFrame | pl.LazyFrame, None, None]:
        """Iterate over Polars DataFrames or LazyFrames.

        Args:
            lazy (bool, optional): Return a LazyFrame if True, else a DataFrame. Default is False.
            reload (bool, optional): Reload data if True. Default is False.
            batch_size (int, optional): Batch size for iteration. Default is 1.
            include_file_path (bool, optional): Include file path in the output. Default is False.
            concat (bool, optional): Concatenate multiple files into a single DataFrame. Default is True.
            use_threads (bool, optional): Use threads for reading data. Default is True.
            verbose (bool, optional): Verbose output. Default is None.
            opt_dtypes (bool, optional): Optimize data types. Default is True.
            kwargs: Additional keyword arguments.

        Returns:
            Generator[pl.DataFrame | pl.LazyFrame, None, None]: Generator of Polars DataFrames or LazyFrames.
        """
        if lazy:
            yield from self._iter_polars_lazyframe(
                reload=reload,
                batch_size=batch_size,
                include_file_path=include_file_path,
                concat=concat,
                use_threads=use_threads,
                verbose=verbose,
                opt_dtypes=opt_dtypes,
                **kwargs,
            )
        yield from self._iter_polars_dataframe(
            reload=reload,
            batch_size=batch_size,
            include_file_path=include_file_path,
            concat=concat,
            use_threads=use_threads,
            verbose=verbose,
            opt_dtypes=opt_dtypes,
            **kwargs,
        )

    def to_pyarrow_table(
        self,
        metadata: bool = False,
        reload: bool = False,
        include_file_path: bool = False,
        use_threads: bool | None = None,
        verbose: bool | None = None,
        opt_dtypes: bool | None = None,
        **kwargs,
    ) -> pa.Table | list[pa.Table] | tuple[pa.Table | list[pa.Table], dict[str, Any]]:
        """Convert data to PyArrow Table(s).

        Args:
            metadata (bool, optional): Include metadata in the output. Default is False.
            reload (bool, optional): Reload data if True. Default is False.
            include_file_path (bool, optional): Include file path in the output. Default is False.
            use_threads (bool, optional): Use threads for reading data. Default is True.
            verbose (bool, optional): Verbose output. Default is None.
            opt_dtypes (bool, optional): Optimize data types. Default is True.
            kwargs: Additional keyword arguments.

        Returns:
            pa.Table | list[pa.Table] | tuple[pa.Table | list[pa.Table], dict[str, Any]]: PyArrow Table or list of
                Tables and optional metadata.
        """
        kwargs.pop("batch_size", None)
        self._load(
            reload=reload,
            metadata=metadata,
            batch_size=None,
            include_file_path=include_file_path,
            concat=None,
            use_threads=use_threads,
            verbose=verbose,
            opt_dtypes=opt_dtypes,
            **kwargs,
        )
        if isinstance(self._data, list):
            df = [
                df.to_arrow(**kwargs) if isinstance(df, pl.DataFrame) else df
                for df in self._data
            ]
            df = pa.concat_tables(df) if self.concat else df
        else:
            df = (
                self._data.to_arrow(**kwargs)
                if isinstance(self._data, pl.DataFrame)
                else self._data
            )
        if metadata:
            # metadata = get_dataframe_metadata(df, path=self.path, format=self.format)
            return df, self._metadata
        return df

    def iter_pyarrow_table(
        self,
        reload: bool = False,
        batch_size: int | None = None,
        include_file_path: bool = False,
        concat: bool | None = None,
        use_threads: bool | None = None,
        verbose: bool | None = None,
        opt_dtypes: bool | None = None,
        **kwargs,
    ) -> Generator[pa.Table, None, None]:
        """Iterate over PyArrow Tables.

        Args:
            reload (bool, optional): Reload data if True. Default is False.
            include_file_path (bool, optional): Include file path in the output. Default is False.
            concat (bool, optional): Concatenate multiple files into a single Table. Default is True.
            batch_size (int, optional): Batch size for iteration. Default is 1.
            use_threads (bool, optional): Use threads for reading data. Default is True.
            verbose (bool, optional): Verbose output. Default is None.
            opt_dtypes (bool, optional): Optimize data types. Default is True.
            kwargs: Additional keyword arguments.

        Returns:
            Generator[pa.Table, None, None]: Generator of PyArrow Tables.
        """
        batch_size = batch_size or self.batch_size or 1

        self._load(
            reload=reload,
            batch_size=batch_size,
            include_file_path=include_file_path,
            concat=concat,
            use_threads=use_threads,
            verbose=verbose,
            opt_dtypes=opt_dtypes,
            **kwargs,
        )
        if isinstance(self._data, list | Generator):
            for df in self._data:
                yield df.to_arrow(**kwargs) if isinstance(df, pl.DataFrame) else df
        else:
            yield (
                self._data.to_arrow(**kwargs)
                if isinstance(self._data, pl.DataFrame)
                else self._data
            )

    def to_duckdb_relation(
        self,
        conn: duckdb.DuckDBPyConnection | None = None,
        metadata: bool = False,
        reload: bool = False,
        include_file_path: bool = False,
        use_threads: bool | None = None,
        verbose: bool | None = None,
        opt_dtypes: bool | None = None,
        **kwargs,
    ) -> duckdb.DuckDBPyRelation | tuple[duckdb.DuckDBPyRelation, dict[str, Any]]:
        """Convert data to DuckDB relation.

        Args:
            conn (duckdb.DuckDBPyConnection, optional): DuckDB connection instance.
            metadata (bool, optional): Include metadata in the output. Default is False.
            reload (bool, optional): Reload data if True. Default is False.
            include_file_path (bool, optional): Include file path in the output. Default is False.
            use_threads (bool, optional): Use threads for reading data. Default is True.
            verbose (bool, optional): Verbose output. Default is None.
            opt_dtypes (bool, optional): Optimize data types. Default is True.
            kwargs: Additional keyword arguments.

        Returns:
            duckdb.DuckDBPyRelation | tuple[duckdb.DuckDBPyRelation, dict[str, Any]]: DuckDB relation and optional
                metadata.
        """
        kwargs.pop("batch_size", None)
        if self._conn is None:
            if conn is None:
                conn = duckdb.connect()
            self._conn = conn

        if metadata:
            return self._conn.from_arrow(
                self.to_pyarrow_table(
                    metadata=metadata,
                    reload=reload,
                    batch_size=None,
                    include_file_path=include_file_path,
                    se_threads=use_threads,
                    verbose=verbose,
                    opt_dtypes=opt_dtypes,
                    **kwargs,
                ),
            ), self._metadata
        return self._conn.from_arrow(
            self.to_pyarrow_table(
                reload=reload,
                batch_size=None,
                include_file_path=include_file_path,
                use_threads=use_threads,
                verbose=verbose,
                opt_dtypes=opt_dtypes,
                **kwargs,
            )
        )

    def register_in_duckdb(
        self,
        conn: duckdb.DuckDBPyConnection,
        name: str | None = None,
        metadata: bool = False,
        reload: bool = False,
        include_file_path: bool = False,
        use_threads: bool | None = None,
        verbose: bool | None = None,
        opt_dtypes: bool | None = None,
        **kwargs,
    ) -> duckdb.DuckDBPyConnection | tuple[duckdb.DuckDBPyConnection, dict[str, Any]]:
        """Register data in DuckDB.

        Args:
            conn (duckdb.DuckDBPyConnection): DuckDB connection instance.
            name (str, optional): Name for the DuckDB table.
            metadata (bool, optional): Include metadata in the output. Default is False.
            reload (bool, optional): Reload data if True. Default is False.
            include_file_path (bool, optional): Include file path in the output. Default is False.
            use_threads (bool, optional): Use threads for reading data. Default is True.
            verbose (bool, optional): Verbose output. Default is None.
            opt_dtypes (bool, optional): Optimize data types. Default is True.
            kwargs: Additional keyword arguments.

        Returns:
            duckdb.DuckDBPyConnection | tuple[duckdb.DuckDBPyConnection, dict[str, Any]]: DuckDB connection instance
                or DuckDB connection instance and optional metadata.
        """
        kwargs.pop("batch_size", None)
        if name is None:
            name = f"{self.format}:{self.path}"

        if self._conn is None:
            if conn is None:
                conn = duckdb.connect()
            self._conn = conn

        self._conn.register(
            name,
            self.to_pyarrow_table(
                metadata=metadata,
                reload=reload,
                include_file_path=include_file_path,
                use_threads=use_threads,
                verbose=verbose,
                opt_dtypes=opt_dtypes,
                **kwargs,
            ),
        )
        if metadata:
            return self._conn, self._metadata
        return self._conn

    def to_duckdb(
        self,
        as_relation: bool = True,
        conn: duckdb.DuckDBPyConnection | None = None,
        name: str | None = None,
        metadata: bool = False,
        reload: bool = False,
        include_file_path: bool = False,
        use_threads: bool | None = None,
        verbose: bool | None = None,
        opt_dtypes: bool | None = None,
        **kwargs,
    ) -> (
        duckdb.DuckDBPyRelation
        | duckdb.DuckDBPyConnection
        | tuple[duckdb.DuckDBPyRelation, dict[str, Any]]
        | tuple[duckdb.DuckDBPyConnection, dict[str, Any]]
    ):
        """Convert data to DuckDB relation or register in DuckDB.

        Args:
            as_relation (bool, optional): Return a DuckDB relation if True, else register in DuckDB. Default is True.
            conn (duckdb.DuckDBPyConnection, optional): DuckDB connection instance.
            name (str, optional): Name for the DuckDB table.
            metadata (bool, optional): Include metadata in the output. Default is False.
            reload (bool, optional): Reload data if True. Default is False.
            include_file_path (bool, optional): Include file path in the output. Default is False.
            use_threads (bool, optional): Use threads for reading data. Default is True.
            verbose (bool, optional): Verbose output. Default is None.
            opt_dtypes (bool, optional): Optimize data types. Default is True.
            **kwargs: Additional keyword arguments.

        Returns:
            duckdb.DuckDBPyRelation | duckdb.DuckDBPyConnection | tuple[duckdb.DuckDBPyRelation, dict[str, Any]] |
                tuple[duckdb.DuckDBPyConnection, dict[str, Any]]: DuckDB relation or connection instance
                or DuckDB relation or connection instance and optional metadata.

        """
        kwargs.pop("batch_size", None)
        if as_relation:
            return self.to_duckdb_relation(
                conn=conn,
                metadata=metadata,
                reload=reload,
                include_file_path=include_file_path,
                use_threads=use_threads,
                verbose=verbose,
                opt_dtypes=opt_dtypes,
                **kwargs,
            )
        return self.register_in_duckdb(
            conn=conn,
            name=name,
            metadata=metadata,
            reload=reload,
            include_file_path=include_file_path,
            use_threads=use_threads,
            verbose=verbose,
            opt_dtypes=opt_dtypes,
            **kwargs,
        )

    def register_in_datafusion(
        self,
        ctx: datafusion.SessionContext,
        name: str | None = None,
        metadata: bool = False,
        reload: bool = False,
        include_file_path: bool = False,
        use_threads: bool | None = None,
        verbose: bool | None = None,
        opt_dtypes: bool | None = None,
        **kwargs,
    ) -> datafusion.SessionContext | tuple[datafusion.SessionContext, dict[str, Any]]:
        """Register data in DataFusion.

        Args:
            ctx (datafusion.SessionContext): DataFusion session context instance.
            name (str, optional): Name for the DataFusion table.
            metadata (bool, optional): Include metadata in the output. Default is False.
            reload (bool, optional): Reload data if True. Default is False.
            **kwargs: Additional keyword arguments.

        Returns:
            None
        """
        kwargs.pop("batch_size", None)
        if name is None:
            name = f"{self.format}:{self.path}"

        if self._ctx is None:
            if ctx is None:
                ctx = datafusion.SessionContext()
            self._ctx = ctx

        self._ctx.register_record_batches(
            name,
            [
                self.to_pyarrow_table(
                    reload=reload,
                    include_file_path=include_file_path,
                    use_threads=use_threads,
                    opt_dtypes=opt_dtypes,
                    verbose=verbose,
                    **kwargs,
                ).to_batches()
            ],
        )
        if metadata:
            return self._ctx, self._metadata
        return self._ctx

    def filter(
        self, filter_expr: str | pl.Expr | pa.compute.Expression
    ) -> (
        pl.DataFrame
        | pl.LazyFrame
        | pa.Table
        | list[pl.DataFrame]
        | list[pl.LazyFrame]
        | list[pa.Table]
    ):
        """Filter data based on a filter expression.

        Args:
            filter_expr (str | pl.Expr | pa.compute.Expression): Filter expression. Can be a SQL expression, Polars
                expression, or PyArrow compute expression.

        Returns:
            pl.DataFrame | pl.LazyFrame | pa.Table | list[pl.DataFrame] | list[pl.LazyFrame]
                | list[pa.Table]: Filtered data.
        """
        if isinstance(self._data, pl.DataFrame | pl.LazyFrame):
            pl_schema = (
                self._data.schema
                if isinstance(self._data, pl.DataFrame)
                else self._data.collect_schema()
            )
            filter_expr = (
                sql2polars_filter(filter_expr, pl_schema)
                if isinstance(filter_expr, str)
                else filter_expr
            )
            return self._data.filter(filter_expr)

        elif isinstance(self._data, pa.Table):
            pa_schema = self._data.schema
            filter_expr = (
                sql2pyarrow_filter(filter_expr, pa_schema)
                if isinstance(filter_expr, str)
                else filter_expr
            )
            return self._data.filter(filter_expr)

        if isinstance(self._data, str):
            if isinstance(self._data[0], pl.DataFrame | pl.LazyFrame):
                pl_schema = (
                    self._data.schema
                    if isinstance(self._data[0], pl.DataFrame)
                    else self._data[0].collect_schema()
                )
                filter_expr = (
                    sql2polars_filter(filter_expr, pl_schema)
                    if isinstance(filter_expr, str)
                    else filter_expr
                )
                return [d.filter(filter_expr) for d in self._data]
            elif isinstance(self._data[0], pa.Table):
                pa_schema = self._data[0].schema
                filter_expr = (
                    sql2pyarrow_filter(filter_expr, pa_schema)
                    if isinstance(filter_expr, str)
                    else filter_expr
                )
                return [d.filter(filter_expr) for d in self._data]

    @property
    def metadata(self):
        if not hasattr(self, "_metadata"):
            self._load()
        return self._metadata


# @attrs.define # Removed
class BaseDatasetReader(BaseFileReader, gc=False):
    """
    Base class for dataset loading operations supporting various file formats.
    This class provides a foundation for dataset loading operations across different file formats
    including CSV, Parquet, JSON, Arrow, and IPC.

    Args:
        path (str | list[str]): Path or list of paths to file(s).
        format (str, optional): File format extension (without dot).
        fs (AbstractFileSystem, optional): Filesystem instance for handling file operations.
        include_file_path (bool, optional): Include file path in the output DataFrame.
        concat (bool, optional): Concatenate multiple files into a single DataFrame.
        conn (duckdb.DuckDBPyConnection, optional): DuckDB connection instance.
        ctx (datafusion.SessionContext, optional): DataFusion session context instance.
        schema (pa.Schema, optional): PyArrow schema for the dataset.
        partitioning (str | list[str] | pds.Partitioning, optional): Dataset partitioning scheme.

        Examples:
        ```python
        dataset_loader = BaseDatasetReader(
            path="s3://bucket/path/to/files",
            format="csv",
            include_file_path=True,
            concat=True,
            conn=duckdb.connect(),
            ctx=datafusion.SessionContext(),
            schema=pa.schema([
                pa.field("column1", pa.int64()),
                pa.field("column2", pa.string())
            ]),
            partitioning="hive"
        )
        data = dataset_loader.to_polars()
        ```
    Notes:
        - Supports multiple file formats including CSV, Parquet, JSON, Arrow, and IPC
        - Automatically handles filesystem initialization based on path protocol
        - Supports both single path and multiple path inputs
        - Supports loading data into DuckDB and DataFusion for SQL operations
        - Supports custom schema and partitioning for datasets

    """

    schema_: pa.Schema | None = field(default=None)
    _dataset: pds.Dataset | None = field(default=None)
    _pydala_dataset: Any | None = field(default=None)

    def to_pyarrow_dataset(
        self,
        metadata: bool = False,
        reload: bool = False,
        **kwargs,
    ) -> pds.Dataset | tuple[pds.Dataset, dict[str, Any]]:
        """
        Convert data to PyArrow Dataset.

        Args:
            metadata (bool, optional): Include metadata in the output. Default is False.
            reload (bool, optional): Reload data if True. Default is False.

        Returns:
            pds.Dataset: PyArrow Dataset.
        """
        if self._dataset is not None and not reload:
            if metadata:
                return self._dataset, self._metadata
            return self._dataset

        if self.format == ["csv", "arrow", "ipc"]:
            self._dataset = self.fs.pyarrow_dataset(
                self._path,
                format=self.format,
                schema=self.schema_,
                partitioning=self.partitioning,
                **kwargs,
            )
            self._metadata = get_pyarrow_dataset_metadata(
                self._dataset, path=self.path, format=self.format
            )
        elif self.format == "parquet":
            if self.fs.exists(posixpath.join(self._root_path, "_metadata")):
                self._dataset = self.fs.parquet_dataset(
                    posixpath.join(self._root_path, "_metadata"),
                    schema=self.schema_,
                    partitioning=self.partitioning,
                    **kwargs,
                )
            else:
                self._dataset = self.fs.pyarrow_dataset(
                    self._path,
                    format=self.format,
                    schema=self.schema_,
                    partitioning=self.partitioning,
                    **kwargs,
                )
            self._metadata = get_pyarrow_dataset_metadata(
                self._dataset, path=self.path, format=self.format
            )
        else:
            raise ValueError(f"Unsupported format: {self.format}")
        if metadata:
            return self._dataset, self._metadata
        return self._dataset

    def to_pandas(
        self, metadata: bool = False, reload: bool = False, **kwargs
    ) -> pd.DataFrame | tuple[pd.DataFrame, dict[str, Any]]:
        """
        Convert data to Pandas DataFrame.

        Args:
            metadata (bool, optional): Include metadata in the output. Default is False.

        Returns:
            pd.DataFrame | tuple[pd.DataFrame, dict[str, Any]]: Pandas DataFrame and optional metadata.
        """
        self.to_pyarrow_dataset(reload=reload, **kwargs)
        df = self._dataset.to_table().to_pandas()
        if metadata:
            metadata = get_dataframe_metadata(df, path=self.path, format=self.format)
            return df, metadata
        return df

    def _to_polars_dataframe(
        self, metadata: bool = False, reload: bool = False, **kwargs
    ) -> pl.DataFrame | tuple[pl.DataFrame, dict[str, Any]]:
        self.to_pyarrow_dataset(reload=reload, **kwargs)
        df = pl.from_arrow(self._dataset.to_table())
        if metadata:
            metadata = get_dataframe_metadata(df, path=self.path, format=self.format)
            return df, metadata
        return df

    def _to_polars_lazyframe(
        self, metadata: bool = False, reload: bool = False, **kwargs
    ) -> pl.LazyFrame | tuple[pl.LazyFrame, dict[str, Any]]:
        self.to_pyarrow_dataset(reload=reload, **kwargs)
        df = pl.scan_pyarrow_dataset(self._dataset)
        if metadata:
            metadata = get_dataframe_metadata(df, path=self.path, format=self.format)
            return df, metadata
        return df

    def to_polars(
        self, lazy: bool = True, metadata: bool = False, reload: bool = False, **kwargs
    ) -> (
        pl.DataFrame | pl.LazyFrame | tuple[pl.DataFrame | pl.LazyFrame, dict[str, Any]]
    ):
        """
        Convert data to Polars DataFrame or LazyFrame.

        Args:
            lazy (bool, optional): Return a LazyFrame if True, else a DataFrame.
            metadata (bool, optional): Include metadata in the output. Default is False.
            reload (bool, optional): Reload data if True. Default is False.

        Returns:
            pl.DataFrame | pl.LazyFrame | tuple[pl.DataFrame | pl.LazyFrame, dict[str, Any]]: Polars DataFrame or
                LazyFrame and optional metadata.
        """
        df = (
            self._to_polars_lazyframe(reload=reload, **kwargs)
            if lazy
            else self._to_polars_dataframe(reload=reload, **kwargs)
        )
        if metadata:
            metadata = get_dataframe_metadata(df, path=self.path, format=self.format)
            return df, metadata
        return df

    def to_pyarrow_table(
        self, metadata: bool = False, reload: bool = False, **kwargs
    ) -> pa.Table | tuple[pa.Table, dict]:
        """Convert data to PyArrow Table.

        Args:
            metadata (bool, optional): Include metadata in the output. Default is False.
            reload (bool, optional): Reload data if True. Default is False.

        Returns:
            pa.Table | tuple[pa.Table, dict]: PyArrow Table and optional metadata.
        """
        self.to_pyarrow_dataset(reload=reload, **kwargs)
        df = self._dataset.to_table()
        if metadata:
            metadata = get_dataframe_metadata(df, path=self.path, format=self.format)
            return df, metadata
        return df

    def to_pydala_dataset(
        self, metadata: bool = False, reload: bool = False, **kwargs
    ) -> ParquetDataset | tuple[ParquetDataset, dict[str, Any]]:  # type: ignore
        """Convert data to Pydala ParquetDataset.

        Args:
            metadata (bool, optional): Include metadata in the output. Default is False.

        Returns:
            ParquetDataset: Pydala ParquetDataset.
        """
        if ParquetDataset is None:
            raise ImportError("pydala is not installed.")
        if not hasattr(self, "_pydala_dataset") or reload:
            if not hasattr(self, "conn"):
                self._conn = duckdb.connect()
            self._pydala_dataset = self.fs.pydala_dataset(
                self._path,
                partitioning=self.partitioning,
                ddb_con=self._conn,
                **kwargs,
            )
            self._pydala_dataset.load(update_metadata=True)
            self._metadata = get_pyarrow_dataset_metadata(
                self._pydala_dataset._arrow_dataset, path=self.path, format=self.format
            )
        if metadata:
            return self._pydala_dataset, self._metadata
        return self._pydala_dataset

    def to_duckdb_relation(
        self,
        conn: duckdb.DuckDBPyConnection | None = None,
        metadata: bool = False,
        reload: bool = False,
        **kwargs,
    ) -> duckdb.DuckDBPyRelation | tuple[duckdb.DuckDBPyRelation, dict[str, Any]]:
        """Convert data to DuckDB relation.

        Args:
            conn (duckdb.DuckDBPyConnection, optional): DuckDB connection instance.
            metadata (bool, optional): Include metadata in the output. Default is False.
            reload (bool, optional): Reload data if True. Default is False.

        Returns:
            duckdb.DuckDBPyRelation | tuple[duckdb.DuckDBPyRelation, dict[str, Any]]: DuckDB relation and optional
                metadata.
        """
        if self._conn is None:
            if conn is None:
                conn = duckdb.connect()
            self._conn = conn

        self.to_pyarrow_dataset(reload=reload, **kwargs)
        if metadata:
            return self._conn.from_arrow(self._dataset), self._metadata
        return self._conn.from_arrow(self._dataset)

    def register_in_duckdb(
        self,
        conn: duckdb.DuckDBPyConnection | None = None,
        name: str | None = None,
        metadata: bool = False,
        reload: bool = False,
        **kwargs,
    ) -> duckdb.DuckDBPyConnection | tuple[duckdb.DuckDBPyConnection, dict[str, Any]]:
        """Register data in DuckDB.

        Args:
            conn (duckdb.DuckDBPyConnection): DuckDB connection instance.
            name (str, optional): Name for the DuckDB table.
            metadata (bool, optional): Include metadata in the output. Default is False.
            reload (bool, optional): Reload data if True. Default is False.

        Returns:
            duckdb.DuckDBPyConnection | tuple[duckdb.DuckDBPyConnection, dict[str, Any]]: DuckDB connection instance
                or DuckDB connection instance and optional metadata.
        """
        if name is None:
            name = f"{self.format}:{self.path}"

        if self._conn is None:
            if conn is None:
                conn = duckdb.connect()
            self._conn = conn

        self._conn.register(name, self._dataset)
        if metadata:
            return self._conn, self._metadata
        return self._conn

    def to_duckdb(
        self,
        as_relation: bool = True,
        conn: duckdb.DuckDBPyConnection | None = None,
        name: str | None = None,
        metadata: bool = False,
        reload: bool = False,
        **kwargs,
    ) -> (
        duckdb.DuckDBPyRelation
        | duckdb.DuckDBPyConnection
        | tuple[duckdb.DuckDBPyRelation, dict[str, Any]]
        | tuple[duckdb.DuckDBPyConnection, dict[str, Any]]
    ):
        """Convert data to DuckDB relation or register in DuckDB.

        Args:
            as_relation (bool, optional): Return a DuckDB relation if True, else register in DuckDB. Default is True.
            conn (duckdb.DuckDBPyConnection, optional): DuckDB connection instance.
            name (str, optional): Name for the DuckDB table.
            metadata (bool, optional): Include metadata in the output. Default is False.
            reload (bool, optional): Reload data if True. Default is False.
            **kwargs: Additional keyword arguments.

        Returns:
            duckdb.DuckDBPyRelation | duckdb.DuckDBPyConnection | tuple[duckdb.DuckDBPyRelation, dict[str, Any]] |
                tuple[duckdb.DuckDBPyConnection, dict[str, Any]]: DuckDB relation or connection instance
                or DuckDB relation or connection instance and optional metadata.

        """
        if as_relation:
            return self.to_duckdb_relation(
                conn=conn, metadata=metadata, reload=reload, **kwargs
            )
        return self.register_in_duckdb(
            conn=conn, name=name, metadata=metadata, reload=reload, **kwargs
        )

    def register_in_datafusion(
        self,
        ctx: datafusion.SessionContext,
        name: str | None = None,
        metadata: bool = False,
        reload: bool = False,
        **kwargs,
    ) -> datafusion.SessionContext | tuple[datafusion.SessionContext, dict[str, Any]]:
        """Register data in DataFusion.

        Args:
            ctx (datafusion.SessionContext): DataFusion session context instance.
            name (str, optional): Name for the DataFusion table.
            metadata (bool, optional): Include metadata in the output. Default is False.
            reload (bool, optional): Reload data if True. Default is False.
            **kwargs: Additional keyword arguments.

        Returns:
            None
        """
        if name is None:
            name = f"{self.format}:{self.path}"

        if self._ctx is None:
            if ctx is None:
                ctx = datafusion.SessionContext()
            self._ctx = ctx

        self._ctx.register_record_batches(name, [self.to_pyarrow_table().to_batches()])

    def filter(
        self, filter_expr: str | pl.Expr | pa.compute.Expression
    ) -> (
        pl.DataFrame
        | pl.LazyFrame
        | pa.Table
        | list[pl.DataFrame]
        | list[pl.LazyFrame]
        | list[pa.Table]
    ):
        """Filter data based on a filter expression.

        Args:
            filter_expr (str | pl.Expr | pa.compute.Expression): Filter expression. Can be a SQL expression, Polars
                expression, or PyArrow compute expression.

        Returns:
            pl.DataFrame | pl.LazyFrame | pa.Table | list[pl.DataFrame] | list[pl.LazyFrame]
                | list[pa.Table]: Filtered data.
        """
        if isinstance(self._data, pl.DataFrame | pl.LazyFrame):
            pl_schema = (
                self._data.schema
                if isinstance(self._data, pl.DataFrame)
                else self._data.collect_schema()
            )
            filter_expr = (
                sql2polars_filter(filter_expr, pl_schema)
                if isinstance(filter_expr, str)
                else filter_expr
            )
            return self._data.filter(filter_expr)

        elif isinstance(self._data, pa.Table):
            pa_schema = self._data.schema
            filter_expr = (
                sql2pyarrow_filter(filter_expr, pa_schema)
                if isinstance(filter_expr, str)
                else filter_expr
            )
            return self._data.filter(filter_expr)

        if isinstance(self._data, str):
            if isinstance(self._data[0], pl.DataFrame | pl.LazyFrame):
                pl_schema = (
                    self._data.schema
                    if isinstance(self._data[0], pl.DataFrame)
                    else self._data[0].collect_schema()
                )
                filter_expr = (
                    sql2polars_filter(filter_expr, pl_schema)
                    if isinstance(filter_expr, str)
                    else filter_expr
                )
                return [d.filter(filter_expr) for d in self._data]
            elif isinstance(self._data[0], pa.Table):
                pa_schema = self._data[0].schema
                filter_expr = (
                    sql2pyarrow_filter(filter_expr, pa_schema)
                    if isinstance(filter_expr, str)
                    else filter_expr
                )
                return [d.filter(filter_expr) for d in self._data]

    @property
    def metadata(self):
        if not hasattr(self, "_metadata"):
            self._load()
        return self._metadata


# @attrs.define # Removed
class BaseFileWriter(BaseFileIO, gc=False):
    """
    Base class for file writing operations supporting various storage backends.
    This class provides a foundation for file writing operations across different storage systems
    including AWS S3, Google Cloud Storage, Azure Blob Storage, GitHub, and GitLab.

    Args:
        path (str | list[str]): Path or list of paths to file(s).
        storage_options (AwsStorageOptions | GcsStorageOptions | AzureStorageOptions |
                             GitHubStorageOptions | GitLabStorageOptions | dict[str, Any] |  None, optional):
                             Storage-specific options for accessing remote filesystems.
        fs (AbstractFileSystem, optional): Filesystem instance for handling file operations.
        format (str, optional): File format extension (without dot).
        basename (str, optional): Basename for the output file(s).
        concat (bool, optional): Concatenate multiple files into a single DataFrame.
        mode (str, optional): Write mode (append, overwrite, delete_matching, error_if_exists).
        unique (bool | list[str] | str, optional): Unique columns for deduplication.

    Examples:
        ```python
        file_writer = BaseFileWriter(
            path="s3://bucket/path/to/files",
            storage_options=AwsStorageOptions(
                key="access_key",
                secret="secret_key"),
            format="csv",
            basename="output",
            concat=True,
            mode="append",
            unique=True
        )
        file_writer.write(data=df)
        ```

    Notes:
        - Supports multiple cloud storage backends through different storage options
        - Automatically handles filesystem initialization based on path protocol
        - Supports both single path and multiple path inputs
        - Supports writing data to cloud storage with various write modes
    """

    basename: str | None = field(default=None)
    concat: bool = field(default=False)
    mode: str = field(default="append")
    unique: bool | list[str] | str = field(default=False)

    def write(
        self,
        data: (
            pl.DataFrame
            | pl.LazyFrame
            | pa.Table
            | pd.DataFrame
            | dict[str, Any]
            | list[
                pl.DataFrame | pl.LazyFrame | pa.Table | pd.DataFrame | dict[str, Any]
            ]
        ),
        basename: str | None = None,
        concat: bool | None = None,
        unique: bool | list[str] | str | None = None,
        mode: str | None = None,
        **kwargs,
    ) -> dict[str, Any]:
        """
        Write data to file.

        Args:
            data (pl.DataFrame | pl.LazyFrame | pa.Table | pd.DataFrame | dict[str, Any] | list[pl.DataFrame |
                pl.LazyFrame | pa.Table | pd.DataFrame | dict[str, Any]] | None, optional): Data to write.
            basename (str, optional): Basename for the output file(s).
            concat (bool, optional): Concatenate multiple files into a single DataFrame.
            unique (bool | list[str] | str, optional): Unique columns for deduplication.
            mode (str, optional): Write mode (append, overwrite, delete_matching, error_if_exists).
            **kwargs: Additional keyword arguments.

        Returns:
            dict[str, Any]: Metadata for the written data
        """
        if isinstance(data, list):
            if isinstance(data[0], dict):
                data = _dict_to_dataframe(data)
        if isinstance(data, dict):
            data = _dict_to_dataframe(data)

        self._metadata = get_dataframe_metadata(
            df=data, path=self.path, format=self.format
        )

        self.fs.write_files(
            data=data,  # if data is not None else self.data,
            path=self._path,
            basename=basename or self.basename,
            concat=concat or self.concat,
            unique=unique or self.unique,
            mode=mode or self.mode,
            **kwargs,
        )
        return self._metadata

    @property
    def metadata(self):
        if not hasattr(self, "_metadata"):
            return {}
        return self._metadata


# @attrs.define # Removed
class BaseDatasetWriter(BaseFileWriter, gc=False):
    """
    Base class for dataset writing operations supporting various file formats.
    This class provides a foundation for dataset writing operations across different file formats
    including CSV, Parquet, JSON, Arrow, and IPC.

    Args:
        path (str | list[str]): Path or list of paths to file(s).
        format (str, optional): File format extension (without dot).
        storage_options (AwsStorageOptions | GcsStorageOptions | AzureStorageOptions |
                                GitHubStorageOptions | GitLabStorageOptions | dict[str, Any] |  None, optional):
            Storage-specific options for accessing remote filesystems.
        fs (AbstractFileSystem, optional): Filesystem instance for handling file operations.
        basename (str, optional): Basename for the output file(s).
        schema (pa.Schema, optional): PyArrow schema for the dataset.
        partition_by (str | list[str] | pds.Partitioning, optional): Dataset partitioning scheme.
        partitioning_flavor (str, optional): Partitioning flavor for the dataset.
        compression (str, optional): Compression codec for the dataset.
        row_group_size (int, optional): Row group size for the dataset.
        max_rows_per_file (int, optional): Maximum number of rows per file.
        concat (bool, optional): Concatenate multiple files into a single DataFrame.
        unique (bool | list[str] | str, optional): Unique columns for deduplication.
        mode (str, optional): Write mode (append, overwrite, delete_matching, error_if_exists).
        is_pydala_dataset (bool, optional): Write data as a Pydala ParquetDataset.

    Examples:
        ```python
        dataset_writer = BaseDatasetWriter(
            path="s3://bucket/path/to/files",
            format="parquet",
            storage_options=AwsStorageOptions(
                key="access_key",
                secret="secret_key"),
            basename="output",
            schema=pa.schema([
                pa.field("column1", pa.int64()),
                pa.field("column2", pa.string())
            ]),
            partition_by="column1",
            partitioning_flavor="hive",
            compression="zstd",
            row_group_size=250_000,
            max_rows_per_file=2_500_000,
            concat=True,
            unique=True,
            mode="append",
            is_pydala_dataset=False
        )
        dataset_writer.write(data=df)
        ```
    Notes:
        - Supports multiple file formats including CSV, Parquet, JSON, Arrow, and IPC
        - Automatically handles filesystem initialization based on path protocol
        - Supports both single path and multiple path inputs
        - Supports writing data to cloud storage with various write modes
        - Supports writing data as a Pydala ParquetDataset
    """

    # basename, concat, unique, mode are inherited from BaseFileWriter
    schema_: pa.Schema | None = None
    partition_by: str | list[str] | pds.Partitioning | None = None
    partitioning_flavor: str | None = None
    compression: str = "zstd"
    row_group_size: int | None = 250_000
    max_rows_per_file: int | None = 2_500_000
    is_pydala_dataset: bool = False

    def write(
        self,
        data: (
            pl.DataFrame
            | pl.LazyFrame
            | pa.Table
            | pa.RecordBatch
            | pa.RecordBatchReader
            | pd.DataFrame
            | dict[str, Any]
            | list[
                pl.DataFrame
                | pl.LazyFrame
                | pa.Table
                | pa.RecordBatch
                | pa.RecordBatchReader
                | pd.DataFrame
                | dict[str, Any]
            ]
        ),
        concat: bool | None = None,
        unique: bool | list[str] | str | None = None,
        mode: str | None = None,
        delta_subset: str | None = None,
        alter_schema: bool = False,
        update_metadata: bool = True,
        timestamp_column: str | None = None,
        verbose: bool = False,
        **kwargs,
    ) -> dict[str, Any]:
        """
        Write data to dataset.

        Args:
            data (pl.DataFrame | pl.LazyFrame | pa.Table | pa.RecordBatch | pa.RecordBatchReader | pd.DataFrame |
                dict[str, Any] | list[pl.DataFrame | pl.LazyFrame | pa.Table | pa.RecordBatch | pa.RecordBatchReader |
                pd.DataFrame | dict[str, Any]] | None, optional): Data to write.
            unique (bool | list[str] | str, optional): Unique columns for deduplication.
            delta_subset (str | None, optional): Delta subset for incremental updates.
            alter_schema (bool, optional): Alter schema for compatibility.
            update_metadata (bool, optional): Update metadata.
            timestamp_column (str | None, optional): Timestamp column for updates.
            verbose (bool, optional): Verbose output.
            **kwargs: Additional keyword arguments.

        Returns:
            dict[str, Any]: Metadata of the written data.
        """
        basename = kwargs.pop("basename", self.basename)
        schema = kwargs.pop("schema", self.schema_)
        partition_by = kwargs.pop("partition_by", self.partition_by)
        partitioning_flavor = kwargs.pop(
            "partitioning_flavor", self.partitioning_flavor
        )
        compression = kwargs.pop("compression", self.compression)
        row_group_size = kwargs.pop("row_group_size", self.row_group_size)
        max_rows_per_file = kwargs.pop("max_rows_per_file", self.max_rows_per_file)

        if isinstance(data, list):
            if isinstance(data[0], dict):
                data = _dict_to_dataframe(data)
        if isinstance(data, dict):
            data = _dict_to_dataframe(data)

        self._metadata = get_dataframe_metadata(
            df=data, path=self.path, format=self.format
        )

        if not self.is_pydala_dataset:
            self.fs.write_pyarrow_dataset(
                data=data,  # if data is not None else self.data,
                path=self._path,
                basename=basename or self.basename,
                schema=schema or self.schema_,
                partition_by=partition_by or self.partition_by,
                partitioning_flavor=partitioning_flavor or self.partitioning_flavor,
                format=self.format,
                compression=compression or self.compression,
                row_group_size=row_group_size or self.row_group_size,
                max_rows_per_file=max_rows_per_file or self.max_rows_per_file,
                concat=concat or self.concat,
                unique=unique or self.unique,
                mode=mode or self.mode,
                **kwargs,
            )
        else:
            self.fs.write_pydala_dataset(
                data=data,  # if data is not None else self.data,
                path=self._path,
                mode=mode or self.mode,
                basename=basename or self.basename,
                schema=schema or self.schema_,
                partition_by=partition_by or self.partition_by,
                compression=compression or self.compression,
                row_group_size=row_group_size or self.row_group_size,
                max_rows_per_file=max_rows_per_file or self.max_rows_per_file,
                concat=concat or self.concat,
                unique=unique or self.unique,
                delta_subset=delta_subset,
                alter_schema=alter_schema,
                update_metadata=update_metadata,
                timestamp_column=timestamp_column,
                verbose=verbose,
                **kwargs,
            )
        return self._metadata

    @property
    def metadata(self):
        if not hasattr(self, "_metadata"):
            return {}
        return self._metadata


# @attrs.define # Removed
class BaseDatabaseIO(msgspec.Struct, gc=False):
    """
    Base class for database read/write operations supporting various database systems.
    This class provides a foundation for database read/write operations across different database systems
    including SQLite, DuckDB, PostgreSQL, MySQL, SQL Server, and Oracle.

    Args:
        type_ (str): Database type (sqlite, duckdb, postgres, mysql, mssql, oracle).
        table_name (str): Table name in the database.
        path (str | None, optional): File path for SQLite or DuckDB databases.
        connection_string (str | None, optional): Connection string for SQLAlchemy-based databases.
        username (str | None, optional): Username for the database.
        password (str | None, optional): Password for the database.
        server (str | None, optional): Server address for the database.
        port (str | None, optional): Port number for the database.
        database (str | None, optional): Database name.

    Examples:
        ```python
        db_reader = BaseDatabaseIO(
            type_="sqlite",
            table_name="table_name",
            path="path/to/database.db"
        )
        data = db_reader.read()
        ```

    Notes:
        - Supports multiple database systems including SQLite, DuckDB, PostgreSQL, MySQL, SQL Server, and Oracle
        - Automatically handles database initialization based on connection parameters
        - Supports reading data from databases into DataFrames
        - Supports writing data to databases from DataFrames
    """

    type_: str
    table_name: str = field(default="")
    path: str | None = field(default=None)
    username: str | None = field(default=None)
    password: str | None = field(default=None)
    server: str | None = field(default=None)
    port: str | int | None = field(default=None)
    database: str | None = field(default=None)
    ssl: bool = field(default=False)
    connection_string: str | None = field(default=None)
    _metadata: dict[str, Any] = field(default_factory=dict)
    _data: pa.Table | pl.DataFrame | pl.LazyFrame | pd.DataFrame | None = field(
        default=None
    )
    _conn: duckdb.DuckDBPyConnection | None = field(default=None)
    _ctx: datafusion.SessionContext | None = field(default=None)

    def __post_init__(self):  # Renamed from __attrs_post_init__
        db = self.type_.lower()
        if (
            db in ["postgres", "mysql", "mssql", "oracle"]
            and not self.connection_string
        ):
            if not all([
                self.username,
                self.password,
                self.server,
                self.port,
                self.database,
            ]):
                raise ValueError(
                    f"{self.type_} requires connection_string or username, password, server, port, and table_name "
                    "to build it."
                )
            if db == "postgres":
                ssl_mode = "?sslmode=require" if self.ssl else ""
                self.connection_string = (
                    f"postgresql://{self.username}:{self.password}@{self.server}:{self.port}/"
                    f"{self.database}{ssl_mode}"
                )
            elif db == "mysql":
                ssl_mode = "?ssl=true" if self.ssl else ""
                self.connection_string = (
                    f"mysql+pymysql://{self.username}:{self.password}@{self.server}:{self.port}/"
                    f"{self.database}{ssl_mode}"
                )
            elif db == "mssql":
                ssl_mode = ";Encrypt=yes;TrustServerCertificate=yes" if self.ssl else ""
                self.connection_string = (
                    f"mssql+pyodbc://{self.username}:{self.password}@{self.server}:{self.port}/"
                    f"{self.database}?driver=ODBC+Driver+17+for+SQL+Server{ssl_mode}"
                )
            elif db == "oracle":
                ssl_mode = "?ssl=true" if self.ssl else ""
                self.connection_string = (
                    f"oracle+cx_oracle://{self.username}:{self.password}@{self.server}:{self.port}/"
                    f"{self.database}{ssl_mode}"
                )
        if db in ["sqlite", "sqlite3"]:
            if not self.path:
                raise ValueError("SQLite requires a file path.")
            self.connection_string = f"sqlite:///{self.path}"
        elif db == "duckdb":
            if not self.path:
                raise ValueError("DuckDB requires a file path.")
            self.connection_string = self.path

    def execute(self, query: str, cursor: bool = True, **query_kwargs):
        """Execute a SQL query.

        Args:
            query (str): SQL query.
            cursor (bool, optional): Use cursor for execution. Default is True.
            **query_kwargs: Additional keyword arguments.
        """
        query = query.format(**query_kwargs)
        if self.type_ == "sqlite" or self.type_ == "duckdb":
            with self.connect() as conn:
                if cursor:
                    cur = conn.cursor()
                    res = cur.execute(query)

                else:
                    res = conn.execute(query)

                conn.commit()
                return res

        with self.connect() as conn:
            cur = conn.cursor()
            res = cur.execute(text(query))
            conn.commit()
            return res

    def _to_pandas(
        self,
        data: pl.DataFrame
        | pl.LazyFrame
        | pa.Table
        | pa.RecordBatch
        | pa.RecordBatchReader
        | pd.DataFrame
        | dict[str, Any],
    ) -> pd.DataFrame | list[pd.DataFrame]:
        # convert data to pandas DataFrame if needed
        if isinstance(data, pl.DataFrame):
            return data.to_pandas()
        elif isinstance(data, pa.Table):
            return data.to_pandas()
        elif isinstance(data, pl.LazyFrame):
            return data.collect().to_pandas()
        elif isinstance(data, pa.RecordBatch):
            return pa.Table.from_batches([self.data]).to_pandas()
        elif isinstance(data, pa.RecordBatchReader):
            return data.read_all().to_pandas()
        elif isinstance(data, dict):
            return pd.DataFrame(data)
        return data

    def create_engine(self):
        return create_engine(self.connection_string)

    def connect(self):
        if self.type_ == "sqlite":
            conn = sqlite3.connect(self.path)
            # Activate WAL mode:
            conn.execute("PRAGMA journal_mode=WAL;")
            return conn
        if self.type_ == "duckdb":
            return duckdb.connect(database=self.path)
        return self.create_engine().connect()


# @attrs.define # Removed
class BaseDatabaseWriter(BaseDatabaseIO, gc=False):
    """
    Base class for database writing operations supporting various database systems.
    This class provides a foundation for database writing operations across different database systems
    including SQLite, DuckDB, PostgreSQL, MySQL, SQL Server, and Oracle.

    Args:
        type_ (str): Database type (sqlite, duckdb, postgres, mysql, mssql, oracle).
        table_name (str): Table name in the database.
        path (str | None, optional): File path for SQLite or DuckDB databases.
        connection_string (str | None, optional): Connection string for SQLAlchemy-based databases.
        username (str | None, optional): Username for the database.
        password (str | None, optional): Password for the database.
        server (str | None, optional): Server address for the database.
        port (str | None, optional): Port number for the database.
        database (str | None, optional): Database name.
        mode (str, optional): Write mode (append, replace, fail).
        concat (bool, optional): Concatenate multiple files into a single DataFrame.
        unique (bool | list[str] | str, optional): Unique columns for deduplication.

    Examples:
        ```python
        db_writer = BaseDatabaseWriter(
            type_="sqlite",
            table_name="table_name",
            path="path/to/database.db"
        )
        db_writer.write(data=df)
        ```

    Notes:
        - Supports multiple database systems including SQLite, DuckDB, PostgreSQL, MySQL, SQL Server, and Oracle
        - Automatically handles database initialization based on connection parameters
        - Supports writing data to databases from DataFrames
    """

    mode: str = field(default="append")  # append, replace, fail
    concat: bool = field(default=False)
    unique: bool | list[str] | str = field(default=False)

    def _write_sqlite(
        self,
        data: pl.DataFrame
        | pl.LazyFrame
        | pa.Table
        | pa.RecordBatch
        | pa.RecordBatchReader
        | pd.DataFrame
        | dict[str, Any]
        | list[pl.DataFrame | pl.LazyFrame | pa.Table | pd.DataFrame | dict[str, Any]],
        mode: str | None = None,
        concat: bool | None = None,
        unique: bool | list[str] | str | None = None,
    ) -> dict[str, Any]:
        if not self.path:
            raise ValueError("SQLite requires a file path.")

        data = to_pyarrow_table(
            data, unique=unique or self.unique, concat=concat or self.concat
        )
        if not isinstance(data, list):
            data = [data]

        with sqlite3.connect(self.path) as conn:
            # Activate WAL mode:
            conn.execute("PRAGMA journal_mode=WAL;")

        self._metadata = get_dataframe_metadata(
            df=data, path=self.connection_string, format=self.type_
        )

        for n, _data in enumerate(data):
            df = self._to_pandas(_data)
            df.to_sql(self.table_name, conn, if_exists=mode or self.mode, index=False)

        return self._metadata

    def _write_duckdb(
        self,
        data: pl.DataFrame
        | pl.LazyFrame
        | pa.Table
        | pa.RecordBatch
        | pa.RecordBatchReader
        | pd.DataFrame
        | dict[str, Any]
        | list[pl.DataFrame | pl.LazyFrame | pa.Table | pd.DataFrame | dict[str, Any]],
        mode: str | None = None,
        concat: bool | None = None,
        unique: bool | list[str] | str | None = None,
    ) -> dict[str, Any]:
        if not self.path:
            raise ValueError("DuckDB requires a file path.")

        data = to_pyarrow_table(
            data, unique=unique or self.unique, concat=concat or self.concat
        )
        if not isinstance(data, list):
            data = [data]

        self._metadata = get_dataframe_metadata(
            df=data, path=self.connection_string, format=self.type_
        )

        with duckdb.connect(database=self.path) as conn:
            mode = mode or self.mode
            for _data in data:
                conn.register(f"temp_{self.table_name}", _data)
                if mode == "append":
                    conn.execute(
                        f"CREATE TABLE IF NOT EXISTS {self.table_name} AS SELECT * FROM temp_{self.table_name} LIMIT 0;"
                    )
                    conn.execute(
                        f"INSERT INTO {self.table_name} SELECT * FROM temp_{self.table_name};"
                    )
                elif mode == "replace":
                    conn.execute(
                        f"CREATE OR REPLACE TABLE {self.table_name} AS SELECT * FROM temp_{self.table_name};"
                    )
                elif mode == "fail":
                    try:
                        conn.execute(
                            f"CREATE TABLE {self.table_name} AS SELECT * FROM temp_{self.table_name};"
                        )
                    except Exception as e:
                        raise e

                conn.execute(
                    f"DROP TABLE temp_{self.table_name};"
                )  # Fixed: TABLE not VIEW

        return self._metadata

    def _write_sqlalchemy(
        self,
        data: pl.DataFrame
        | pl.LazyFrame
        | pa.Table
        | pa.RecordBatch
        | pa.RecordBatchReader
        | pd.DataFrame
        | dict[str, Any]
        | list[pl.DataFrame | pl.LazyFrame | pa.Table | pd.DataFrame | dict[str, Any]],
        mode: str | None = None,
        concat: bool | None = None,
        unique: bool | list[str] | str | None = None,
    ) -> dict[str, Any]:
        if not self.connection_string:
            raise ValueError(f"{self.type_} requires a connection string.")

        data = to_pyarrow_table(
            data, unique=unique or self.unique, concat=concat or self.concat
        )
        if not isinstance(data, list):
            data = [data]

        self._metadata = get_dataframe_metadata(
            df=data, path=self.connection_string, format=self.type_
        )

        engine = create_engine(self.connection_string)
        for _data in data:
            df = self._to_pandas(_data)
            df.to_sql(self.table_name, engine, if_exists=mode or self.mode, index=False)
        engine.dispose()

        return self._metadata

    def write(
        self,
        data: pl.DataFrame
        | pl.LazyFrame
        | pa.Table
        | pa.RecordBatch
        | pa.RecordBatchReader
        | pd.DataFrame
        | dict[str, Any]
        | list[pl.DataFrame | pl.LazyFrame | pa.Table | pd.DataFrame | dict[str, Any]],
        mode: str | None = None,
        concat: bool | None = None,
        unique: bool | list[str] | str | None = None,
    ) -> dict[str, Any]:
        """
        Write data to database.

        Args:
            data (pl.DataFrame | pl.LazyFrame | pa.Table | pa.RecordBatch | pa.RecordBatchReader | pd.DataFrame |
                dict[str, Any] | list[pl.DataFrame | pl.LazyFrame | pa.Table | pa.RecordBatch | pa.RecordBatchReader |
                pd.DataFrame | dict[str, Any]], optional): Data to write.
            mode (str, optional): Write mode (append, replace, fail).
            concat (bool, optional): Concatenate multiple files into a single DataFrame.
            unique (bool | list[str] | str, optional): Unique columns for deduplication.

        Returns:
            dict[str, Any]: Metadata of the written data
        """
        db = self.type_.lower()
        if db == "sqlite":
            return self._write_sqlite(
                data=data, mode=mode, concat=concat, unique=unique
            )
        elif db == "duckdb":
            return self._write_duckdb(
                data=data, mode=mode, concat=concat, unique=unique
            )
        elif db in ["postgres", "mysql", "mssql", "oracle"]:
            return self._write_sqlalchemy(
                data=data, mode=mode, concat=concat, unique=unique
            )
        else:
            raise ValueError(f"Unsupported database type: {self.type_}")

    @property
    def metadata(self):
        if not hasattr(self, "_metadata"):
            return {}
        return self._metadata


# @attrs.define # Removed
class BaseDatabaseReader(BaseDatabaseIO, gc=False):
    """
    Base class for database read operations supporting various database systems.
    This class provides a foundation for database read operations across different database systems
    including SQLite, DuckDB, PostgreSQL, MySQL, SQL Server, and Oracle.

    Args:
        type_ (str): Database type (sqlite, duckdb, postgres, mysql, mssql, oracle).
        table_name (str): Table name in the database.
        path (str | None, optional): File path for SQLite or DuckDB databases.
        connection_string (str | None, optional): Connection string for SQLAlchemy-based databases.
        username (str | None, optional): Username for the database.
        password (str | None, optional): Password for the database.
        server (str | None, optional): Server address for the database.
        port (str | None, optional): Port number for the database.
        database (str | None, optional): Database name.
        query (str | None, optional): SQL query to execute.

    Examples:
        ```python
        db_reader = BaseDatabaseReader(
            type_="sqlite",
            table_name="table_name",
            path="path/to/database.db"
        )
        data = db_reader.read()
        ```
    Notes:
        - Supports multiple database systems including SQLite, DuckDB, PostgreSQL, MySQL, SQL Server, and Oracle
        - Automatically handles database initialization based on connection parameters
        - Supports reading data from databases into DataFrames
    """

    query: str | None = None

    def __post_init__(self):  # Renamed from __attrs_post_init__
        super().__post_init__()  # Call super's post_init if BaseDatabaseIO has one and it's needed
        if self.connection_string is not None:
            if "+" in self.connection_string:
                self.connection_string = (
                    f"{self.connection_string.split('+')[0]}://"
                    f"{self.connection_string.split('://')[1]}"
                )

    def _load(self, query: str | None = None, reload: bool = False, **kwargs) -> None:
        """Load data from database.

        Args:
            query (str, optional): SQL query to execute. If None, loads all data from the table.
            reload (bool, optional): Reload data if True.
            **kwargs: Additional keyword arguments.

        Returns:
            None
        """
        if query is None:
            query = f"SELECT * FROM {self.table_name}"
        else:
            query = query.replace("table", self.table_name)

        if "engine" in kwargs:
            engine = kwargs.pop("engine", "adbc")
        else:
            engine = "adbc"

        if query != self.query:
            reload = True

        self.query = query

        if self.type_ == "duckdb":
            if not self.path:
                raise ValueError("DuckDB requires a file path.")

            if not hasattr(self, "_data") or self._data is None or reload:
                with duckdb.connect(database=self.path) as conn:
                    self._data = conn.execute(query).arrow()

        else:
            if not self.connection_string:
                raise ValueError(f"{self.type_} requires a connection string.")
            if not hasattr(self, "_data") or self._data is None or reload:
                if engine == "connectorx":
                    cs = self.connection_string.replace("///", "//")
                else:
                    cs = self.connection_string
                data = (
                    pl.read_database_uri(
                        query=query,
                        uri=cs,
                        engine=engine,
                        **kwargs,
                    )
                ).to_arrow()
                self._data = data.cast(convert_large_types_to_standard(data.schema))

        self._metadata = get_dataframe_metadata(
            self._data, path=self.connection_string, format=self.type_
        )

    def to_polars(
        self,
        query: str | None = None,
        reload: bool = False,
        metadata: bool = False,
        **kwargs,
    ) -> pl.DataFrame | tuple[pl.DataFrame, dict[str, Any]]:
        """Convert data to Polars DataFrame.

        Args:
            query (str, optional): SQL query to execute. If None, loads all data from the table.
            reload (bool, optional): Reload data if True.
            metadata (bool, optional): Include metadata in the output. Default is False.
            **kwargs: Additional keyword arguments.

        Returns:
            pl.DataFrame | tuple[pl.DataFrame, dict[str, Any]]: Polars DataFrame or tuple of DataFrame and metadata.
        """
        self._load(query=query, reload=reload, **kwargs)
        df = pl.from_arrow(self._data)
        if metadata:
            return df, self.metadata
        return df

    def to_pandas(
        self,
        query: str | None = None,
        reload: bool = False,
        metadata: bool = False,
        **kwargs,
    ) -> pd.DataFrame | tuple[pd.DataFrame, dict[str, Any]]:
        """Convert data to Pandas DataFrame.

        Args:
            query (str, optional): SQL query to execute. If None, loads all data from the table.
            reload (bool, optional): Reload data if True.
            metadata (bool, optional): Include metadata in the output. Default is False.
            **kwargs: Additional keyword arguments.

        Returns:
            pd.DataFrame | tuple[pd.DataFrame, dict[str, Any]]: Pandas DataFrame or tuple of DataFrame and metadata.
        """
        self._load(query=query, reload=reload, **kwargs)
        df = self._data.to_pandas()
        if metadata:
            return df, self.metadata
        return df

    def to_pyarrow_table(
        self,
        query: str | None = None,
        reload: bool = False,
        metadata: bool = False,
        **kwargs,
    ) -> pa.Table:
        """Convert data to PyArrow Table.

        Args:
            query (str, optional): SQL query to execute. If None, loads all data from the table.
            reload (bool, optional): Reload data if True.
            metadata (bool, optional): Include metadata in the output. Default is False.
            **kwargs: Additional keyword arguments.

        Returns:
            pa.Table | tuple[pa.Table, dict[str, Any]]: PyArrow Table or tuple of Table and metadata.
        """
        self._load(query=query, reload=reload, **kwargs)
        if metadata:
            return self._data, self.metadata
        return self._data

    def to_duckdb_relation(
        self,
        query: str | None = None,
        reload: bool = False,
        metadata: bool = False,
        conn: duckdb.DuckDBPyConnection | None = None,
        **kwargs,
    ) -> duckdb.DuckDBPyRelation | tuple[duckdb.DuckDBPyRelation, dict[str, Any]]:
        """Convert data to DuckDB relation.

        Args:
            query (str, optional): SQL query to execute. If None, loads all data from the table.
            reload (bool, optional): Reload data if True.
            conn (duckdb.DuckDBPyConnection, optional): DuckDB connection instance.
            metadata (bool, optional): Include metadata in the output. Default is False.
            **kwargs: Additional keyword arguments.

        Returns:
            duckdb.DuckDBPyRelation: DuckDB relation.
        """
        self._load(query=query, reload=reload, **kwargs)
        if self._conn is None:
            if conn is None:
                conn = duckdb.connect()
            self._conn = conn
        if metadata:
            return self._conn.from_arrow(self._data), self.metadata
        return self._conn.from_arrow(self._data)

    def register_in_duckdb(
        self,
        query: str | None = None,
        reload: bool = False,
        conn: duckdb.DuckDBPyConnection | None = None,
        name: str | None = None,
        **kwargs,
    ) -> None:
        """Register data in DuckDB.

        Args:
            query (str, optional): SQL query to execute. If None, loads all data from the table.
            reload (bool, optional): Reload data if True.
            conn (duckdb.DuckDBPyConnection, optional): DuckDB connection instance.
            name (str, optional): Name of the relation.
            **kwargs: Additional keyword arguments.

        Returns:
            None
        """
        if name is None:
            name = f"{self.type_}:{self.table_name}"

        if self._conn is None:
            if conn is None:
                conn = duckdb.connect()
            self._conn = conn

        self._load(query=query, reload=reload, **kwargs)
        self._conn.register(name, self._data)

    def register_in_datafusion(
        self,
        query: str | None = None,
        reload: bool = False,
        ctx: datafusion.SessionContext | None = None,
        name: str | None = None,
        **kwargs,
    ) -> None:
        """Register data in DataFusion.

        Args:
            query (str, optional): SQL query to execute. If None, loads all data from the table.
            reload (bool, optional): Reload data if True.
            ctx (datafusion.SessionContext, optional): DataFusion session context instance.
            name (str, optional): Name of the relation.
            **kwargs: Additional keyword arguments.

        Returns:
            None
        """
        if name is None:
            name = f"{self.type_}:{self.table_name}"

        if self._ctx is None:
            if ctx is None:
                ctx = datafusion.SessionContext()
            self._ctx = ctx

        self._load(query=query, reload=reload, **kwargs)

        self._ctx.register_record_batches(name, [self.to_pyarrow_table().to_batches()])

    @property
    def metadata(self):
        if not hasattr(self, "_metadata"):
            self._load()
        return self._metadata

    def metadata(self):
        if not hasattr(self, "_metadata"):
            self._load()
        return self._metadata<|MERGE_RESOLUTION|>--- conflicted
+++ resolved
@@ -228,14 +228,11 @@
                 reload = True
                 self.use_threads = use_threads
 
-<<<<<<< HEAD
-=======
         if verbose is not None:
             if self.verbose != verbose:
                 reload = True
                 self.verbose = verbose
 
->>>>>>> f7c1dcc4
         if opt_dtypes is not None:
             if self.opt_dtypes != opt_dtypes:
                 reload = True
